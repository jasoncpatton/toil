--- conflicted
+++ resolved
@@ -52,16 +52,13 @@
     parser.add_argument("--vpcSubnet",
                         help="VPC subnet ID to launch cluster in. Uses default subnet if not specified. "
                         "This subnet needs to have auto assign IPs turned on.")
-<<<<<<< HEAD
     parser.add_argument("--leaderStorage", dest='leaderStorage', type=int, default=50,
                         help="Specify the size (in gigabytes) of the root volume for the leader instance. "
                              "This is an EBS volume. ")
-=======
     parser.add_argument("-w", "--workers", dest='workers', default=0, type=int,
                         help="Specify a number of workers to launch alongside the leader when the "
                              "cluster is created. This can be useful if running toil without "
                              "auto-scaling but with need of more hardware support")
->>>>>>> 9ee19d1e
     config = parseBasicOptions(parser)
     setLoggingFromOptions(config)
     tagsDict = None if config.tags is None else createTagsDict(config.tags)
@@ -82,11 +79,6 @@
     else:
         assert False
 
-<<<<<<< HEAD
-    provisioner.launchCluster(instanceType=config.nodeType, clusterName=config.clusterName,
-                              keyName=config.keyPairName, spotBid=spotBid, userTags=tagsDict, zone=config.zone,
-                              vpcSubnet=config.vpcSubnet, leaderStorage=config.leaderStorage)
-=======
     provisioner.launchCluster(instanceType=config.nodeType,
                               keyName=config.keyPairName,
                               clusterName=config.clusterName,
@@ -94,5 +86,5 @@
                               spotBid=spotBid,
                               userTags=tagsDict,
                               zone=config.zone,
-                              vpcSubnet=config.vpcSubnet)
->>>>>>> 9ee19d1e
+                              leaderStorage=config.leaderStorage,
+                              vpcSubnet=config.vpcSubnet)