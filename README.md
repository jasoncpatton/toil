--- conflicted
+++ resolved
@@ -151,7 +151,7 @@
     --batchSystem=BATCHSYSTEM
                         The type of batch system to run the job(s) with,
                         currently can be
-                        'singleMachine'/'parasol'/'acidTest'/'gridEngine'.
+                        'singleMachine'/'parasol'/'acidTest'/'gridEngine'/'lsf'.
                         default=singleMachine
     --maxThreads=MAXTHREADS
                         The maximum number of threads (technically processes
@@ -371,11 +371,7 @@
 
 * _How scaleable?_
 
-<<<<<<< HEAD
-    Probably not very. You should be safe to have a 1000 concurrent jobs running, depending on your file-system and batch system.
-=======
     We have tested having 1000 concurrent jobs running on our cluster. This will depend on the underlying batch system being used.
->>>>>>> d179183d
 
 * _Can you support the XYZ batch system?_
 
